// Copyright (2012) Sandia Corporation.
// Under the terms of Contract DE-AC04-94AL85000 with Sandia Corporation,
// the U.S. Government retains certain rights in this software.

package main

import (
	"fmt"
	"minicli"
	log "minilog"
	"strconv"
	"strings"
)

type VMConfigFns struct {
	Update   func(interface{}, *minicli.Command) error
	Clear    func(interface{})
	Print    func(interface{}) string
	PrintCLI func(interface{}) string // If not specified, Print is used
}

func mustBaseConfig(val interface{}) *BaseConfig {
	if val, ok := val.(*BaseConfig); ok {
		return val
	}
	log.Fatal("`%#v` is not a BaseConfig", val)
	return nil
}

func mustKVMConfig(val interface{}) *KVMConfig {
	if val, ok := val.(*KVMConfig); ok {
		return val
	}
	log.Fatal("`%#v` is not a KVMConfig", val)
	return nil
}

func mustContainerConfig(val interface{}) *ContainerConfig {
	if val, ok := val.(*ContainerConfig); ok {
		return val
	}
	log.Fatal("`%#v` is not a ContainerConfig", val)
	return nil
}

// Functions for configuring VMs.
var baseConfigFns = map[string]VMConfigFns{
	"memory": vmConfigString(func(vm interface{}) *string {
		return &mustBaseConfig(vm).Memory
	}, VM_MEMORY_DEFAULT),
	"vcpus": vmConfigString(func(vm interface{}) *string {
		return &mustBaseConfig(vm).Vcpus
	}, "1"),
	"net": {
		Update: func(v interface{}, c *minicli.Command) error {
			vm := mustBaseConfig(v)

			// Reset any previously configured networks
			vm.Networks = []NetConfig{}

			for _, spec := range c.ListArgs["netspec"] {
				net, err := processVMNet(spec)
				if err != nil {
					return err
				}
				vm.Networks = append(vm.Networks, net)
			}

			return nil
		},
		Clear: func(vm interface{}) {
			mustBaseConfig(vm).Networks = []NetConfig{}
		},
		Print: func(vm interface{}) string {
			return mustBaseConfig(vm).NetworkString()
		},
		PrintCLI: func(v interface{}) string {
			vm := mustBaseConfig(v)
			if len(vm.Networks) == 0 {
				return ""
			}

			nics := []string{}
			for _, net := range vm.Networks {
				nic := fmt.Sprintf("%v,%v,%v,%v", net.Bridge, net.VLAN, net.MAC, net.Driver)
				nics = append(nics, nic)
			}
			return "vm config net " + strings.Join(nics, " ")
		},
	},
	"uuid": vmConfigString(func(vm interface{}) *string {
		return &mustBaseConfig(vm).UUID
	}, ""),
	"snapshot": vmConfigBool(func(vm interface{}) *bool {
		return &mustBaseConfig(vm).Snapshot
	}, true),
}

// Functions for configuring container-based VMs. Note: if keys overlap with
// vmConfigFns, the functions in vmConfigFns take priority.
var containerConfigFns = map[string]VMConfigFns{
	"filesystem": vmConfigString(func(vm interface{}) *string {
		return &mustContainerConfig(vm).FSPath
	}, ""),
	"hostname": vmConfigString(func(vm interface{}) *string {
		return &mustContainerConfig(vm).Hostname
	}, ""),
	"init": vmConfigString(func(vm interface{}) *string {
		return &mustContainerConfig(vm).Init
	}, "/init"),
	"initargs": vmConfigSlice(func(vm interface{}) *[]string {
		return &mustContainerConfig(vm).Args
	}, "initargs", "container"),
}

// Functions for configuring KVM-based VMs. Note: if keys overlap with
// vmConfigFns, the functions in vmConfigFns take priority.
var kvmConfigFns = map[string]VMConfigFns{
	"cdrom": vmConfigString(func(vm interface{}) *string {
		return &mustKVMConfig(vm).CdromPath
	}, ""),
	"initrd": vmConfigString(func(vm interface{}) *string {
		return &mustKVMConfig(vm).InitrdPath
	}, ""),
	"kernel": vmConfigString(func(vm interface{}) *string {
		return &mustKVMConfig(vm).KernelPath
	}, ""),
	"migrate": vmConfigString(func(vm interface{}) *string {
		return &mustKVMConfig(vm).MigratePath
	}, ""),
<<<<<<< HEAD
=======
	"uuid": vmConfigString(func(vm interface{}) *string {
		return &mustKVMConfig(vm).UUID
	}, ""),
	"cpu": vmConfigString(func(vm interface{}) *string {
		return &mustKVMConfig(vm).CPU
	}, DefaultKVMCPU),
	"snapshot": vmConfigBool(func(vm interface{}) *bool {
		return &mustKVMConfig(vm).Snapshot
	}, true),
>>>>>>> 542f9171
	"serial": vmConfigInt(func(vm interface{}) *int {
		return &mustKVMConfig(vm).SerialPorts
	}, "number", 0),
	"virtio-serial": vmConfigInt(func(vm interface{}) *int {
		return &mustKVMConfig(vm).VirtioPorts
	}, "number", 0),
	"qemu-append": vmConfigSlice(func(vm interface{}) *[]string {
		return &mustKVMConfig(vm).QemuAppend
	}, "qemu-append", "kvm"),
	"disk": vmConfigSlice(func(vm interface{}) *[]string {
		return &mustKVMConfig(vm).DiskPaths
	}, "disk", "kvm"),
	"append": {
		Update: func(vm interface{}, c *minicli.Command) error {
			mustKVMConfig(vm).Append = strings.Join(c.ListArgs["arg"], " ")
			return nil
		},
		Clear: func(vm interface{}) { mustKVMConfig(vm).Append = "" },
		Print: func(vm interface{}) string { return mustKVMConfig(vm).Append },
	},
	"qemu": {
		Update: func(_ interface{}, c *minicli.Command) error {
			customExternalProcesses["qemu"] = c.StringArgs["path"]
			return nil
		},
		Clear: func(_ interface{}) { delete(customExternalProcesses, "qemu") },
		Print: func(_ interface{}) string { return process("qemu") },
	},
	"qemu-override": {
		Update: func(_ interface{}, c *minicli.Command) error {
			if c.StringArgs["match"] != "" {
				return addVMQemuOverride(c.StringArgs["match"], c.StringArgs["replacement"])
			} else if c.StringArgs["id"] != "" {
				return delVMQemuOverride(c.StringArgs["id"])
			}

			log.Fatalln("someone goofed the qemu-override patterns")
			return nil
		},
		Clear: func(_ interface{}) { QemuOverrides = make(map[int]*qemuOverride) },
		Print: func(_ interface{}) string {
			return qemuOverrideString()
		},
		PrintCLI: func(_ interface{}) string {
			overrides := []string{}
			for _, q := range QemuOverrides {
				override := fmt.Sprintf("vm kvm config qemu-override add %s %s", q.match, q.repl)
				overrides = append(overrides, override)
			}
			return strings.Join(overrides, "\n")
		},
	},
}

func vmConfigString(fn func(interface{}) *string, defaultVal string) VMConfigFns {
	return VMConfigFns{
		Update: func(vm interface{}, c *minicli.Command) error {
			// Update the value, have to use range since we don't know the key
			for _, v := range c.StringArgs {
				*fn(vm) = v
			}
			return nil
		},
		Clear: func(vm interface{}) { *fn(vm) = defaultVal },
		Print: func(vm interface{}) string { return *fn(vm) },
	}
}

func vmConfigBool(fn func(interface{}) *bool, defaultVal bool) VMConfigFns {
	return VMConfigFns{
		Update: func(vm interface{}, c *minicli.Command) error {
			if c.BoolArgs["true"] || c.BoolArgs["false"] {
				*fn(vm) = c.BoolArgs["true"]
			} else {
				log.Fatalln("someone goofed on the patterns, bool args should be true/false")
			}
			return nil
		},
		Clear: func(vm interface{}) { *fn(vm) = defaultVal },
		Print: func(vm interface{}) string { return fmt.Sprintf("%v", *fn(vm)) },
	}
}

func vmConfigInt(fn func(interface{}) *int, arg string, defaultVal int) VMConfigFns {
	return VMConfigFns{
		Update: func(vm interface{}, c *minicli.Command) error {
			v, err := strconv.Atoi(c.StringArgs[arg])
			if err != nil {
				return err
			}

			*fn(vm) = v
			return nil
		},
		Clear: func(vm interface{}) { *fn(vm) = defaultVal },
		Print: func(vm interface{}) string { return fmt.Sprintf("%v", *fn(vm)) },
	}
}

func vmConfigSlice(fn func(interface{}) *[]string, name, ns string) VMConfigFns {
	return VMConfigFns{
		Update: func(vm interface{}, c *minicli.Command) error {
			// Reset to empty list
			*fn(vm) = []string{}

			// Update the value, have to use range since we don't know the key
			for _, v := range c.ListArgs {
				*fn(vm) = append(*fn(vm), v...)
			}

			return nil
		},
		Clear: func(vm interface{}) { *fn(vm) = []string{} },
		Print: func(vm interface{}) string { return fmt.Sprintf("%v", *fn(vm)) },
		PrintCLI: func(vm interface{}) string {
			if v := *fn(vm); len(v) > 0 {
				return fmt.Sprintf("vm %s config %s %s", ns, name, strings.Join(v, " "))
			}
			return ""
		},
	}
}<|MERGE_RESOLUTION|>--- conflicted
+++ resolved
@@ -128,8 +128,6 @@
 	"migrate": vmConfigString(func(vm interface{}) *string {
 		return &mustKVMConfig(vm).MigratePath
 	}, ""),
-<<<<<<< HEAD
-=======
 	"uuid": vmConfigString(func(vm interface{}) *string {
 		return &mustKVMConfig(vm).UUID
 	}, ""),
@@ -139,7 +137,6 @@
 	"snapshot": vmConfigBool(func(vm interface{}) *bool {
 		return &mustKVMConfig(vm).Snapshot
 	}, true),
->>>>>>> 542f9171
 	"serial": vmConfigInt(func(vm interface{}) *int {
 		return &mustKVMConfig(vm).SerialPorts
 	}, "number", 0),
