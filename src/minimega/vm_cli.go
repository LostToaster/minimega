--- conflicted
+++ resolved
@@ -114,12 +114,9 @@
 This allows the scheduler to better allocate resources across the cluster. The
 'noblock' suffix is ignored when namespaces are active.`, Wildcard),
 		Patterns: []string{
-<<<<<<< HEAD
 			"vm launch",
 			"vm launch <kvm,> <name or count> [noblock,]",
-=======
-			"vm launch <kvm,container> <name or count> [noblock,]",
->>>>>>> bd01c338
+			"vm launch <container,> <name or count> [noblock,]",
 		},
 		Call: wrapSimpleCLI(cliVmLaunch),
 	},
@@ -1151,25 +1148,11 @@
 	}
 
 	noblock := c.BoolArgs["noblock"]
-<<<<<<< HEAD
 
 	vmType, err := findVMType(c.BoolArgs)
 	if err != nil {
 		resp.Error = err.Error()
 		return resp
-=======
-	delete(c.BoolArgs, "noblock")
-
-	// Parse the VM type, at this point there should only be one key left in
-	// BoolArgs and it should be the VM type.
-	var vmType VMType
-	for k := range c.BoolArgs {
-		var err error
-		vmType, err = ParseVMType(k)
-		if err != nil {
-			log.Fatal("expected VM type, not `%v`", k)
-		}
->>>>>>> bd01c338
 	}
 
 	log.Info("launching %v %v vms", len(names), vmType)
