// Copyright (2015) Sandia Corporation.
// Under the terms of Contract DE-AC04-94AL85000 with Sandia Corporation,
// the U.S. Government retains certain rights in this software.

package main

import (
	"encoding/json"
	"errors"
	"fmt"
	"minicli"
	log "minilog"
	"os"
	"path/filepath"
	"ron"
	"sort"
	"strconv"
	"strings"
)

var ccCLIHandlers = []minicli.Handler{
	{ // cc
		HelpShort: "command and control commands",
		HelpLong: `
Command and control for virtual machines running the miniccc client. Commands
may include regular commands, backgrounded commands, and any number of sent
and/or received files. Commands will be executed in command creation order. For
example, to send a file 'foo' and display the contents on a remote VM:

	cc send foo
	cc exec cat foo

Files to be sent must be in the filepath directory, as set by the -filepath
flag when launching minimega.

Executed commands can have their stdio tied to pipes used by the plumb and pipe
APIs. To use named pipes, simply specify stdin, stdout, or stderr as a
key=value pair. For example:

	cc exec stderr=foo cat server.log
	cc background stdin=foo stdout=bar /usr/bin/program

Responses are organized in a structure within <filepath>/miniccc_responses, and
include subdirectories for each client response named by the client's UUID.
Responses can also be displayed on the command line with the 'responses'
command.

Filters may be set to limit which clients may execute a posted command.  For
example, to filter on VMs that are running windows and have a specific IP.

	cc filter os=windows ip=10.0.0.1

Users can also filter by VM tags. For example, to filter on VMs that have the
tag with key foo and value bar set:

	cc filter tag=foo:bar

If users wish, they may drop the tag= prefix and key=value pairs will be
treated as tags:

	cc filter foo=bar

When a namespace is active, there is an implicit filter for vms with the
provided namespace.

For more documentation, see the article "Command and Control API Tutorial".`,
		Patterns: []string{
			"cc",
			"cc <clients,>",

			"cc <prefix,> [prefix]",

			"cc <send,> <file>...",
			"cc <recv,> <file>...",
			"cc <exec,> <command>...",
			"cc <background,> <command>...",

			"cc <process,> <list,> <vm name, uuid or all>",
			"cc <process,> <kill,> <pid or all>",
			"cc <process,> <killall,> <name>",

			"cc <log,> level <debug,info,warn,error,fatal>",

			"cc <commands,>",

			"cc <filter,> [filter]...",

			"cc <responses,> <id or prefix or all> [raw,]",

			"cc <tunnel,> <uuid> <src port> <host> <dst port>",
			"cc <rtunnel,> <src port> <host> <dst port>",

			"cc <delete,> <command,> <id or prefix or all>",
			"cc <delete,> <response,> <id or prefix or all>",
		},
		Call: wrapBroadcastCLI(cliCC),
	},
	{ // clear cc
		HelpShort: "reset command and control state",
		HelpLong: `
Resets state for the command and control infrastructure provided by minimega.
See "help cc" for more information.`,
		Patterns: []string{
			"clear cc",
			"clear cc <commands,>",
			"clear cc <filter,>",
			"clear cc <prefix,>",
			"clear cc <responses,>",
		},
		Call: wrapBroadcastCLI(cliCCClear),
	},
}

// Functions pointers to the various handlers for the subcommands
var ccCliSubHandlers = map[string]wrappedCLIFunc{
	"background": cliCCBackground,
	"clients":    cliCCClients,
	"commands":   cliCCCommand,
	"delete":     cliCCDelete,
	"exec":       cliCCExec,
	"filter":     cliCCFilter,
	"log":        cliCCLog,
	"prefix":     cliCCPrefix,
	"process":    cliCCProcess,
	"recv":       cliCCFileRecv,
	"responses":  cliCCResponses,
	"rtunnel":    cliCCTunnel,
	"send":       cliCCFileSend,
	"tunnel":     cliCCTunnel,
}

<<<<<<< HEAD
func cliCC(ns *Namespace, c *minicli.Command, resp *minicli.Response) error {
	// Ensure that cc is running before proceeding
	if ccNode == nil {
		return errors.New("cc service not running")
	}

=======
func cliCC(c *minicli.Command, resp *minicli.Response) error {
	// Dispatcher for a sub handler
>>>>>>> b3d777f4
	if len(c.BoolArgs) > 0 {
		for k, fn := range ccCliSubHandlers {
			if c.BoolArgs[k] {
				log.Debug("cc handler %v", k)
				return fn(ns, c, resp)
			}
		}

		return errors.New("unreachable")
	}

	// If no sub handler, display the number of clients instead
	resp.Header = []string{"clients"}
	resp.Tabular = [][]string{
		[]string{
			strconv.Itoa(ccClients()),
		},
	}

	return nil
}

<<<<<<< HEAD
// prefix
func cliCCPrefix(ns *Namespace, c *minicli.Command, resp *minicli.Response) error {
	if prefix, ok := c.StringArgs["prefix"]; ok {
		ccPrefix = prefix
		return nil
	}

	resp.Response = ccPrefix
	return nil
}

=======
>>>>>>> b3d777f4
// tunnel
func cliCCTunnel(ns *Namespace, c *minicli.Command, resp *minicli.Response) error {
	src, err := strconv.Atoi(c.StringArgs["src"])
	if err != nil {
		return fmt.Errorf("non-integer src: %v : %v", c.StringArgs["src"], err)
	}

	dst, err := strconv.Atoi(c.StringArgs["dst"])
	if err != nil {
		return fmt.Errorf("non-integer dst: %v : %v", c.StringArgs["dst"], err)
	}

	host := c.StringArgs["host"]
	uuid := c.StringArgs["uuid"]
	reverse := c.BoolArgs["rtunnel"]

	return ccTunnel(host, uuid, src, dst, reverse)
}

// responses
<<<<<<< HEAD
func cliCCResponses(ns *Namespace, c *minicli.Command, resp *minicli.Response) error {
	raw := c.BoolArgs["raw"]
=======
func cliCCResponses(c *minicli.Command, resp *minicli.Response) error {
>>>>>>> b3d777f4
	id := c.StringArgs["id"]
	raw := c.BoolArgs["raw"]

<<<<<<< HEAD
	namespace := GetNamespaceName()
	base := filepath.Join(*f_iomBase, ron.RESPONSE_PATH)

	walker := func(path string, info os.FileInfo, err error) error {
		if err != nil {
			return err
		}

		// Test if the file looks like a UUID. If it does, and a namespace is
		// active, check whether the VM is part of the active namespace. This
		// is a fairly naive way to filter the responses...
		if namespace != "" && isUUID(info.Name()) {
			if vm := ns.FindVM(info.Name()); vm == nil {
				log.Debug("skipping VM: %v", info.Name())
				return filepath.SkipDir
			}
		}

		if !info.IsDir() {
			log.Debug("add to response files: %v", path)

			data, err := ioutil.ReadFile(path)
			if err != nil {
				return err
			}

			if !raw {
				relPath, err := filepath.Rel(base, path)
				if err != nil {
					return err
				}
				resp.Response += fmt.Sprintf("%v:\n", relPath)
			}
			resp.Response += fmt.Sprintf("%v\n", string(data))
		}
		return nil
	}

	if id == Wildcard {
		// get all responses
		err := filepath.Walk(base, walker)
		if os.IsNotExist(err) {
			// if the responses directory doesn't exist, don't report an error,
			// just return an empty result
			return nil
		}
		return err
	} else if _, err := strconv.Atoi(id); err == nil {
		p := filepath.Join(base, id)
		if _, err := os.Stat(p); err != nil {
			return fmt.Errorf("no such response dir %v", p)
		}

		return filepath.Walk(p, walker)
=======
	res, err := ccResponses(id, raw)
	if err == nil {
		resp.Response = res
>>>>>>> b3d777f4
	}

	return err
}

// prefix
func cliCCPrefix(c *minicli.Command, resp *minicli.Response) error {
	if prefix, ok := c.StringArgs["prefix"]; ok {
		ccSetPrefix(prefix)
		return nil
	}

	resp.Response = ccGetPrefix()
	return nil
}

// filter
func cliCCFilter(ns *Namespace, c *minicli.Command, resp *minicli.Response) error {
	if len(c.ListArgs["filter"]) > 0 {
		filter := &ron.Filter{}

		// Process the id=value pairs
		for _, v := range c.ListArgs["filter"] {
			parts := strings.SplitN(v, "=", 2)
			if len(parts) != 2 {
				return fmt.Errorf("malformed id=value pair: %v", v)
			}

			switch strings.ToLower(parts[0]) {
			case "uuid":
				filter.UUID = strings.ToLower(parts[1])
			case "hostname":
				filter.Hostname = parts[1]
			case "arch":
				filter.Arch = parts[1]
			case "os":
				filter.OS = parts[1]
			case "ip":
				filter.IP = parts[1]
			case "mac":
				filter.MAC = parts[1]
			case "tag":
				// Explicit filter on tag
				parts = parts[1:]
				fallthrough
			default:
				// Implicit filter on a tag
				if filter.Tags == nil {
					filter.Tags = make(map[string]string)
				}

				// Split on `=` or `:` -- who cares if they did `tag=foo=bar`,
				// `tag=foo:bar` or `foo=bar`. `=` takes precedence.
				if strings.Contains(parts[0], "=") {
					parts = strings.SplitN(parts[0], "=", 2)
				} else if strings.Contains(parts[0], ":") {
					parts = strings.SplitN(parts[0], ":", 2)
				}

				if len(parts) == 1 {
					filter.Tags[parts[0]] = ""
				} else if len(parts) == 2 {
					filter.Tags[parts[0]] = parts[1]
				}
			}
		}

		ccFilter = filter
		return nil
	}

	// Summary of current filter
	if ccFilter != nil {
		resp.Header = []string{"uuid", "hostname", "arch", "os", "ip", "mac", "tags"}
		row := []string{
			ccFilter.UUID,
			ccFilter.Hostname,
			ccFilter.Arch,
			ccFilter.OS,
			fmt.Sprintf("%v", ccFilter.IP),
			fmt.Sprintf("%v", ccFilter.MAC),
		}

		// encode the tags using JSON
		tags, err := json.Marshal(ccFilter.Tags)
		if err != nil {
			log.Warn("Unable to json marshal tags: %v", err)
		} else if ccFilter.Tags == nil {
			tags = []byte("{}")
		}
		row = append(row, string(tags))

		resp.Tabular = append(resp.Tabular, row)
	}

	return nil
}

// send
<<<<<<< HEAD
func cliCCFileSend(ns *Namespace, c *minicli.Command, resp *minicli.Response) error {
	cmd := &ron.Command{
		Filter: ccGetFilter(),
	}
=======
func cliCCFileSend(c *minicli.Command, resp *minicli.Response) error {
	cmd := &ron.Command{}
>>>>>>> b3d777f4

	// Add new files to send, expand globs
	for _, arg := range c.ListArgs["file"] {
		if !filepath.IsAbs(arg) {
			arg = filepath.Join(*f_iomBase, arg)
		}
		arg = filepath.Clean(arg)

		if !strings.HasPrefix(arg, *f_iomBase) {
			return fmt.Errorf("can only send files from %v", *f_iomBase)
		}

		files, err := filepath.Glob(arg)
		if err != nil {
			return fmt.Errorf("non-existent files %v", arg)
		}

		if len(files) == 0 {
			return fmt.Errorf("no such file %v", arg)
		}

		for _, f := range files {
			file, err := filepath.Rel(*f_iomBase, f)
			if err != nil {
				return fmt.Errorf("parsing filesend: %v", err)
			}
			fi, err := os.Stat(f)
			if err != nil {
				return err
			}

			perm := fi.Mode() & os.ModePerm
			cmd.FilesSend = append(cmd.FilesSend, &ron.File{
				Name: file,
				Perm: perm,
			})
		}
	}

	ccNewCommand(cmd, nil, nil)
	return nil
}

// recv
<<<<<<< HEAD
func cliCCFileRecv(ns *Namespace, c *minicli.Command, resp *minicli.Response) error {
	cmd := &ron.Command{
		Filter: ccGetFilter(),
	}
=======
func cliCCFileRecv(c *minicli.Command, resp *minicli.Response) error {
	cmd := &ron.Command{}
>>>>>>> b3d777f4

	// Add new files to receive
	for _, file := range c.ListArgs["file"] {
		cmd.FilesRecv = append(cmd.FilesRecv, &ron.File{
			Name: file,
		})
	}

	ccNewCommand(cmd, nil, nil)
	return nil
}

// background (just exec with background==true)
func cliCCBackground(ns *Namespace, c *minicli.Command, resp *minicli.Response) error {
	stdin, stdout, stderr, command := ccCommandPreProcess(c.ListArgs["command"])

	cmd := &ron.Command{
		Background: true,
		Command:    command,
		Stdin:      stdin,
		Stdout:     stdout,
		Stderr:     stderr,
	}

	ccNewCommand(cmd, nil, nil)
	return nil
}

<<<<<<< HEAD
// ccProcessKill kills a process by PID for VMs that aren't filtered.
func ccProcessKill(pid int) {
	cmd := &ron.Command{
		PID:    pid,
		Filter: ccGetFilter(),
	}

	id := ccNode.NewCommand(cmd)
	log.Debug("generated command %v :%v", id, cmd)

	ccMapPrefix(id)
}

func cliCCProcessKill(ns *Namespace, c *minicli.Command, resp *minicli.Response) error {
=======
func cliCCProcessKill(c *minicli.Command, resp *minicli.Response) error {
>>>>>>> b3d777f4
	// kill all processes
	if c.StringArgs["pid"] == Wildcard {
		ccProcessKill(-1)

		return nil
	}

	// kill single process
	pid, err := strconv.Atoi(c.StringArgs["pid"])
	if err != nil {
		return fmt.Errorf("invalid PID: `%v`", c.StringArgs["pid"])
	}

	ccProcessKill(pid)

	return nil
}

func cliCCProcessKillAll(ns *Namespace, c *minicli.Command, resp *minicli.Response) error {
	cmd := &ron.Command{
		KillAll: c.StringArgs["name"],
	}

	ccNewCommand(cmd, nil, nil)
	return nil
}

// exec
func cliCCExec(c *minicli.Command, resp *minicli.Response) error {
	stdin, stdout, stderr, command := ccCommandPreProcess(c.ListArgs["command"])

	cmd := &ron.Command{
		Command: command,
		Stdin:   stdin,
		Stdout:  stdout,
		Stderr:  stderr,
	}

	ccNewCommand(cmd, nil, nil)
	return nil
}

// process
func cliCCProcess(ns *Namespace, c *minicli.Command, resp *minicli.Response) error {
	if c.BoolArgs["kill"] {
		return cliCCProcessKill(ns, c, resp)
	} else if c.BoolArgs["killall"] {
		return cliCCProcessKillAll(ns, c, resp)
	}

	// list processes
	v := c.StringArgs["vm"]

	var activeVms []string

	if v == Wildcard {
		clients := ccGetClients()
		for _, client := range clients {
			activeVms = append(activeVms, client.UUID)
		}
	} else {
		// get the vm uuid
		vm := ns.FindVM(v)
		if vm == nil {
			return vmNotFound(v)
		}
		log.Debug("got vm: %v %v", vm.GetID(), vm.GetName())
		activeVms = []string{vm.GetUUID()}
	}

	resp.Header = []string{"name", "uuid", "pid", "command"}
	for _, uuid := range activeVms {
		vm := ns.FindVM(uuid)
		if vm == nil {
			return vmNotFound(v)
		}

		processes, err := ccGetProcesses(uuid)
		if err != nil {
			return err
		}

		for _, p := range processes {
			resp.Tabular = append(resp.Tabular, []string{
				vm.GetName(),
				vm.GetUUID(),
				fmt.Sprintf("%v", p.PID),
				strings.Join(p.Command, " "),
			})
		}
	}

	return nil
}

// parse out key/value pairs from the command list for stdio
func ccCommandPreProcess(c []string) (stdin, stdout, stderr string, command []string) {
	// pop key/value pairs (up to three) for stdio plumber redirection
	for i := 0; i < 3 && i < len(c); i++ {
		f := strings.Split(c[i], "=")
		if len(f) == 1 {
			command = c[i:]
			return
		}
		switch f[0] {
		case "stdin":
			stdin = f[1]
		case "stdout":
			stdout = f[1]
		case "stderr":
			stderr = f[1]
		default:
			// perhaps some goofy filename with an = in it
			command = c[i:]
			return
		}
	}
	command = c[3:]
	return
}

<<<<<<< HEAD
// exec
func cliCCExec(ns *Namespace, c *minicli.Command, resp *minicli.Response) error {
	stdin, stdout, stderr, command := ccCommandPreProcess(c.ListArgs["command"])

	cmd := &ron.Command{
		Command: command,
		Filter:  ccGetFilter(),
		Stdin:   stdin,
		Stdout:  stdout,
		Stderr:  stderr,
	}

	id := ccNode.NewCommand(cmd)
	log.Debug("generated command %v : %v", id, cmd)

	ccMapPrefix(id)

	return nil
}

func cliCCLog(ns *Namespace, c *minicli.Command, resp *minicli.Response) error {
=======
func cliCCLog(c *minicli.Command, resp *minicli.Response) error {
>>>>>>> b3d777f4
	// search for level in BoolArgs, we know that one of the BoolArgs will
	// parse without error thanks to minicli.
	var level log.Level
	for k := range c.BoolArgs {
		v, err := log.ParseLevel(k)
		if err == nil {
			level = v
			break
		}
	}

	cmd := &ron.Command{
		Level: &level,
	}

	ccNewCommand(cmd, nil, nil)
	return nil
}

// clients
<<<<<<< HEAD
func cliCCClients(ns *Namespace, c *minicli.Command, resp *minicli.Response) error {
=======
func cliCCClients(c *minicli.Command, resp *minicli.Response) error {
>>>>>>> b3d777f4
	resp.Header = []string{
		"uuid", "hostname", "arch", "os", "ip", "mac",
	}

<<<<<<< HEAD
	for _, c := range ccNode.GetActiveClients() {
=======
	for _, c := range ccGetClients() {
>>>>>>> b3d777f4
		row := []string{
			c.UUID,
			c.Hostname,
			c.Arch,
			c.OS,
			fmt.Sprintf("%v", c.IPs),
			fmt.Sprintf("%v", c.MACs),
		}

		resp.Tabular = append(resp.Tabular, row)
	}

	return nil
}

// command
func cliCCCommand(ns *Namespace, c *minicli.Command, resp *minicli.Response) error {
	resp.Header = []string{
		"id", "prefix", "command", "responses", "background",
		"sent", "received", "level", "filter",
	}
	resp.Tabular = [][]string{}

	commands := ccCommands()

	// create sorted list of IDs
	var ids []int
	for id := range commands {
		ids = append(ids, id)
	}
	sort.Ints(ids)

	for _, id := range ids {
		v := commands[id]
		row := []string{
			strconv.Itoa(v.ID),
			v.Prefix,
			fmt.Sprintf("%v", v.Command),
			strconv.Itoa(len(v.CheckedIn)),
			strconv.FormatBool(v.Background),
			fmt.Sprintf("%v", v.FilesSend),
			fmt.Sprintf("%v", v.FilesRecv),
		}

		if v.Level != nil {
			row = append(row, v.Level.String())
		} else {
			row = append(row, "")
		}

		row = append(row, fmt.Sprintf("%v", v.Filter))

		resp.Tabular = append(resp.Tabular, row)
	}

	return nil
}

<<<<<<< HEAD
func cliCCDelete(ns *Namespace, c *minicli.Command, resp *minicli.Response) error {
	if c.BoolArgs["command"] {
		id := c.StringArgs["id"]

		if id == Wildcard {
			// delete all commands, same as 'clear cc command'
			return ccClear("commands")
		}

		// attempt to delete by prefix
		ids := ccPrefixIDs(id)
		if len(ids) != 0 {
			for _, v := range ids {
				c := ccNode.GetCommand(v)
				if c == nil {
					return fmt.Errorf("cc delete unknown command %v", v)
				}

				if !ccMatchNamespace(c) {
					// skip without warning
					continue
				}

				err := ccNode.DeleteCommand(v)
				if err != nil {
					return fmt.Errorf("cc delete command %v : %v", v, err)
				}
				ccUnmapPrefix(v)
			}

			return nil
		}

		val, err := strconv.Atoi(id)
		if err != nil {
			return fmt.Errorf("no such id or prefix %v", id)
		}

		c := ccNode.GetCommand(val)
		if c == nil {
			return fmt.Errorf("cc delete unknown command %v", val)
		}

		if !ccMatchNamespace(c) {
			return fmt.Errorf("cc command not part of active namespace")
		}
=======
func cliCCDelete(c *minicli.Command, resp *minicli.Response) error {
	id := c.StringArgs["id"]
>>>>>>> b3d777f4

	if c.BoolArgs["command"] {
		return ccDeleteCommands(id)
	} else if c.BoolArgs["response"] {
		return ccDeleteResponses(id)
	}

	return errors.New("unreachable")
}

<<<<<<< HEAD
func cliCCClear(ns *Namespace, c *minicli.Command, resp *minicli.Response) error {
	// Ensure that cc is running before proceeding
	if ccNode == nil {
		return errors.New("cc service not running")
	}

=======
func cliCCClear(c *minicli.Command, resp *minicli.Response) error {
>>>>>>> b3d777f4
	for k := range ccCliSubHandlers {
		// We only want to clear something if it was specified on the
		// command line or if we're clearing everything (nothing was
		// specified).
		if c.BoolArgs[k] || len(c.BoolArgs) == 0 {
			if err := ccClear(k); err != nil {
				return err
			}
		}
	}

	return nil
}<|MERGE_RESOLUTION|>--- conflicted
+++ resolved
@@ -5,6 +5,7 @@
 package main
 
 import (
+	"bytes"
 	"encoding/json"
 	"errors"
 	"fmt"
@@ -129,17 +130,8 @@
 	"tunnel":     cliCCTunnel,
 }
 
-<<<<<<< HEAD
 func cliCC(ns *Namespace, c *minicli.Command, resp *minicli.Response) error {
-	// Ensure that cc is running before proceeding
-	if ccNode == nil {
-		return errors.New("cc service not running")
-	}
-
-=======
-func cliCC(c *minicli.Command, resp *minicli.Response) error {
 	// Dispatcher for a sub handler
->>>>>>> b3d777f4
 	if len(c.BoolArgs) > 0 {
 		for k, fn := range ccCliSubHandlers {
 			if c.BoolArgs[k] {
@@ -155,27 +147,13 @@
 	resp.Header = []string{"clients"}
 	resp.Tabular = [][]string{
 		[]string{
-			strconv.Itoa(ccClients()),
+			strconv.Itoa(ns.ccServer.Clients()),
 		},
 	}
 
 	return nil
 }
 
-<<<<<<< HEAD
-// prefix
-func cliCCPrefix(ns *Namespace, c *minicli.Command, resp *minicli.Response) error {
-	if prefix, ok := c.StringArgs["prefix"]; ok {
-		ccPrefix = prefix
-		return nil
-	}
-
-	resp.Response = ccPrefix
-	return nil
-}
-
-=======
->>>>>>> b3d777f4
 // tunnel
 func cliCCTunnel(ns *Namespace, c *minicli.Command, resp *minicli.Response) error {
 	src, err := strconv.Atoi(c.StringArgs["src"])
@@ -190,94 +168,65 @@
 
 	host := c.StringArgs["host"]
 	uuid := c.StringArgs["uuid"]
-	reverse := c.BoolArgs["rtunnel"]
-
-	return ccTunnel(host, uuid, src, dst, reverse)
+
+	if c.BoolArgs["rtunnel"] {
+		return ns.ccServer.Reverse(ns.ccFilter, src, host, dst)
+	}
+
+	return ns.ccServer.Forward(uuid, src, host, dst)
 }
 
 // responses
-<<<<<<< HEAD
 func cliCCResponses(ns *Namespace, c *minicli.Command, resp *minicli.Response) error {
+	s := c.StringArgs["id"]
 	raw := c.BoolArgs["raw"]
-=======
-func cliCCResponses(c *minicli.Command, resp *minicli.Response) error {
->>>>>>> b3d777f4
-	id := c.StringArgs["id"]
-	raw := c.BoolArgs["raw"]
-
-<<<<<<< HEAD
-	namespace := GetNamespaceName()
-	base := filepath.Join(*f_iomBase, ron.RESPONSE_PATH)
-
-	walker := func(path string, info os.FileInfo, err error) error {
-		if err != nil {
-			return err
-		}
-
-		// Test if the file looks like a UUID. If it does, and a namespace is
-		// active, check whether the VM is part of the active namespace. This
-		// is a fairly naive way to filter the responses...
-		if namespace != "" && isUUID(info.Name()) {
-			if vm := ns.FindVM(info.Name()); vm == nil {
-				log.Debug("skipping VM: %v", info.Name())
-				return filepath.SkipDir
-			}
-		}
-
-		if !info.IsDir() {
-			log.Debug("add to response files: %v", path)
-
-			data, err := ioutil.ReadFile(path)
+
+	if s == Wildcard {
+		r, err := ns.ccServer.GetResponses(raw)
+		if err == nil {
+			resp.Response = r
+		}
+		return err
+	} else if v, err := strconv.Atoi(s); err == nil {
+		r, err := ns.ccServer.GetResponse(v, raw)
+		if err == nil {
+			resp.Response = r
+		}
+		return err
+	}
+
+	// must be searching for a prefix
+	var match bool
+	var buf bytes.Buffer
+
+	for _, c := range ns.ccServer.GetCommands() {
+		if c.Prefix == s {
+			s, err := ns.ccServer.GetResponse(c.ID, raw)
 			if err != nil {
 				return err
 			}
 
-			if !raw {
-				relPath, err := filepath.Rel(base, path)
-				if err != nil {
-					return err
-				}
-				resp.Response += fmt.Sprintf("%v:\n", relPath)
-			}
-			resp.Response += fmt.Sprintf("%v\n", string(data))
-		}
+			buf.WriteString(s)
+
+			match = true
+		}
+	}
+
+	if !match {
+		return fmt.Errorf("no such prefix: `%v`", s)
+	}
+
+	return nil
+}
+
+// prefix
+func cliCCPrefix(ns *Namespace, c *minicli.Command, resp *minicli.Response) error {
+	if prefix, ok := c.StringArgs["prefix"]; ok {
+		ns.ccPrefix = prefix
 		return nil
 	}
 
-	if id == Wildcard {
-		// get all responses
-		err := filepath.Walk(base, walker)
-		if os.IsNotExist(err) {
-			// if the responses directory doesn't exist, don't report an error,
-			// just return an empty result
-			return nil
-		}
-		return err
-	} else if _, err := strconv.Atoi(id); err == nil {
-		p := filepath.Join(base, id)
-		if _, err := os.Stat(p); err != nil {
-			return fmt.Errorf("no such response dir %v", p)
-		}
-
-		return filepath.Walk(p, walker)
-=======
-	res, err := ccResponses(id, raw)
-	if err == nil {
-		resp.Response = res
->>>>>>> b3d777f4
-	}
-
-	return err
-}
-
-// prefix
-func cliCCPrefix(c *minicli.Command, resp *minicli.Response) error {
-	if prefix, ok := c.StringArgs["prefix"]; ok {
-		ccSetPrefix(prefix)
-		return nil
-	}
-
-	resp.Response = ccGetPrefix()
+	resp.Response = ns.ccPrefix
 	return nil
 }
 
@@ -332,27 +281,27 @@
 			}
 		}
 
-		ccFilter = filter
+		ns.ccFilter = filter
 		return nil
 	}
 
 	// Summary of current filter
-	if ccFilter != nil {
+	if ns.ccFilter != nil {
 		resp.Header = []string{"uuid", "hostname", "arch", "os", "ip", "mac", "tags"}
 		row := []string{
-			ccFilter.UUID,
-			ccFilter.Hostname,
-			ccFilter.Arch,
-			ccFilter.OS,
-			fmt.Sprintf("%v", ccFilter.IP),
-			fmt.Sprintf("%v", ccFilter.MAC),
+			ns.ccFilter.UUID,
+			ns.ccFilter.Hostname,
+			ns.ccFilter.Arch,
+			ns.ccFilter.OS,
+			fmt.Sprintf("%v", ns.ccFilter.IP),
+			fmt.Sprintf("%v", ns.ccFilter.MAC),
 		}
 
 		// encode the tags using JSON
-		tags, err := json.Marshal(ccFilter.Tags)
+		tags, err := json.Marshal(ns.ccFilter.Tags)
 		if err != nil {
 			log.Warn("Unable to json marshal tags: %v", err)
-		} else if ccFilter.Tags == nil {
+		} else if ns.ccFilter.Tags == nil {
 			tags = []byte("{}")
 		}
 		row = append(row, string(tags))
@@ -364,15 +313,8 @@
 }
 
 // send
-<<<<<<< HEAD
 func cliCCFileSend(ns *Namespace, c *minicli.Command, resp *minicli.Response) error {
-	cmd := &ron.Command{
-		Filter: ccGetFilter(),
-	}
-=======
-func cliCCFileSend(c *minicli.Command, resp *minicli.Response) error {
 	cmd := &ron.Command{}
->>>>>>> b3d777f4
 
 	// Add new files to send, expand globs
 	for _, arg := range c.ListArgs["file"] {
@@ -412,20 +354,13 @@
 		}
 	}
 
-	ccNewCommand(cmd, nil, nil)
+	ccNewCommand(ns, cmd, nil, nil)
 	return nil
 }
 
 // recv
-<<<<<<< HEAD
 func cliCCFileRecv(ns *Namespace, c *minicli.Command, resp *minicli.Response) error {
-	cmd := &ron.Command{
-		Filter: ccGetFilter(),
-	}
-=======
-func cliCCFileRecv(c *minicli.Command, resp *minicli.Response) error {
 	cmd := &ron.Command{}
->>>>>>> b3d777f4
 
 	// Add new files to receive
 	for _, file := range c.ListArgs["file"] {
@@ -434,7 +369,7 @@
 		})
 	}
 
-	ccNewCommand(cmd, nil, nil)
+	ccNewCommand(ns, cmd, nil, nil)
 	return nil
 }
 
@@ -450,31 +385,15 @@
 		Stderr:     stderr,
 	}
 
-	ccNewCommand(cmd, nil, nil)
-	return nil
-}
-
-<<<<<<< HEAD
-// ccProcessKill kills a process by PID for VMs that aren't filtered.
-func ccProcessKill(pid int) {
-	cmd := &ron.Command{
-		PID:    pid,
-		Filter: ccGetFilter(),
-	}
-
-	id := ccNode.NewCommand(cmd)
-	log.Debug("generated command %v :%v", id, cmd)
-
-	ccMapPrefix(id)
+	ccNewCommand(ns, cmd, nil, nil)
+	return nil
 }
 
 func cliCCProcessKill(ns *Namespace, c *minicli.Command, resp *minicli.Response) error {
-=======
-func cliCCProcessKill(c *minicli.Command, resp *minicli.Response) error {
->>>>>>> b3d777f4
 	// kill all processes
 	if c.StringArgs["pid"] == Wildcard {
-		ccProcessKill(-1)
+		cmd := &ron.Command{PID: -1}
+		ccNewCommand(ns, cmd, nil, nil)
 
 		return nil
 	}
@@ -485,7 +404,8 @@
 		return fmt.Errorf("invalid PID: `%v`", c.StringArgs["pid"])
 	}
 
-	ccProcessKill(pid)
+	cmd := &ron.Command{PID: pid}
+	ccNewCommand(ns, cmd, nil, nil)
 
 	return nil
 }
@@ -495,12 +415,12 @@
 		KillAll: c.StringArgs["name"],
 	}
 
-	ccNewCommand(cmd, nil, nil)
+	ccNewCommand(ns, cmd, nil, nil)
 	return nil
 }
 
 // exec
-func cliCCExec(c *minicli.Command, resp *minicli.Response) error {
+func cliCCExec(ns *Namespace, c *minicli.Command, resp *minicli.Response) error {
 	stdin, stdout, stderr, command := ccCommandPreProcess(c.ListArgs["command"])
 
 	cmd := &ron.Command{
@@ -510,7 +430,7 @@
 		Stderr:  stderr,
 	}
 
-	ccNewCommand(cmd, nil, nil)
+	ccNewCommand(ns, cmd, nil, nil)
 	return nil
 }
 
@@ -528,7 +448,7 @@
 	var activeVms []string
 
 	if v == Wildcard {
-		clients := ccGetClients()
+		clients := ns.ccServer.GetClients()
 		for _, client := range clients {
 			activeVms = append(activeVms, client.UUID)
 		}
@@ -549,7 +469,7 @@
 			return vmNotFound(v)
 		}
 
-		processes, err := ccGetProcesses(uuid)
+		processes, err := ns.ccServer.GetProcesses(uuid)
 		if err != nil {
 			return err
 		}
@@ -593,31 +513,7 @@
 	return
 }
 
-<<<<<<< HEAD
-// exec
-func cliCCExec(ns *Namespace, c *minicli.Command, resp *minicli.Response) error {
-	stdin, stdout, stderr, command := ccCommandPreProcess(c.ListArgs["command"])
-
-	cmd := &ron.Command{
-		Command: command,
-		Filter:  ccGetFilter(),
-		Stdin:   stdin,
-		Stdout:  stdout,
-		Stderr:  stderr,
-	}
-
-	id := ccNode.NewCommand(cmd)
-	log.Debug("generated command %v : %v", id, cmd)
-
-	ccMapPrefix(id)
-
-	return nil
-}
-
 func cliCCLog(ns *Namespace, c *minicli.Command, resp *minicli.Response) error {
-=======
-func cliCCLog(c *minicli.Command, resp *minicli.Response) error {
->>>>>>> b3d777f4
 	// search for level in BoolArgs, we know that one of the BoolArgs will
 	// parse without error thanks to minicli.
 	var level log.Level
@@ -633,25 +529,17 @@
 		Level: &level,
 	}
 
-	ccNewCommand(cmd, nil, nil)
+	ccNewCommand(ns, cmd, nil, nil)
 	return nil
 }
 
 // clients
-<<<<<<< HEAD
 func cliCCClients(ns *Namespace, c *minicli.Command, resp *minicli.Response) error {
-=======
-func cliCCClients(c *minicli.Command, resp *minicli.Response) error {
->>>>>>> b3d777f4
 	resp.Header = []string{
 		"uuid", "hostname", "arch", "os", "ip", "mac",
 	}
 
-<<<<<<< HEAD
-	for _, c := range ccNode.GetActiveClients() {
-=======
-	for _, c := range ccGetClients() {
->>>>>>> b3d777f4
+	for _, c := range ns.ccServer.GetClients() {
 		row := []string{
 			c.UUID,
 			c.Hostname,
@@ -675,7 +563,7 @@
 	}
 	resp.Tabular = [][]string{}
 
-	commands := ccCommands()
+	commands := ns.ccServer.GetCommands()
 
 	// create sorted list of IDs
 	var ids []int
@@ -710,84 +598,49 @@
 	return nil
 }
 
-<<<<<<< HEAD
 func cliCCDelete(ns *Namespace, c *minicli.Command, resp *minicli.Response) error {
+	s := c.StringArgs["id"]
+
 	if c.BoolArgs["command"] {
-		id := c.StringArgs["id"]
-
-		if id == Wildcard {
-			// delete all commands, same as 'clear cc command'
-			return ccClear("commands")
-		}
-
-		// attempt to delete by prefix
-		ids := ccPrefixIDs(id)
-		if len(ids) != 0 {
-			for _, v := range ids {
-				c := ccNode.GetCommand(v)
-				if c == nil {
-					return fmt.Errorf("cc delete unknown command %v", v)
-				}
-
-				if !ccMatchNamespace(c) {
-					// skip without warning
-					continue
-				}
-
-				err := ccNode.DeleteCommand(v)
-				if err != nil {
-					return fmt.Errorf("cc delete command %v : %v", v, err)
-				}
-				ccUnmapPrefix(v)
-			}
-
+		if s == Wildcard {
+			ns.ccServer.ClearCommands()
 			return nil
-		}
-
-		val, err := strconv.Atoi(id)
-		if err != nil {
-			return fmt.Errorf("no such id or prefix %v", id)
-		}
-
-		c := ccNode.GetCommand(val)
-		if c == nil {
-			return fmt.Errorf("cc delete unknown command %v", val)
-		}
-
-		if !ccMatchNamespace(c) {
-			return fmt.Errorf("cc command not part of active namespace")
-		}
-=======
-func cliCCDelete(c *minicli.Command, resp *minicli.Response) error {
-	id := c.StringArgs["id"]
->>>>>>> b3d777f4
-
-	if c.BoolArgs["command"] {
-		return ccDeleteCommands(id)
+		} else if v, err := strconv.Atoi(s); err == nil {
+			return ns.ccServer.DeleteCommand(v)
+		}
+
+		return ns.ccServer.DeleteCommands(s)
 	} else if c.BoolArgs["response"] {
-		return ccDeleteResponses(id)
+		if s == Wildcard {
+			ns.ccServer.ClearResponses()
+			return nil
+		} else if v, err := strconv.Atoi(s); err == nil {
+			return ns.ccServer.DeleteResponse(v)
+		}
+
+		return ns.ccServer.DeleteResponses(s)
 	}
 
 	return errors.New("unreachable")
 }
 
-<<<<<<< HEAD
 func cliCCClear(ns *Namespace, c *minicli.Command, resp *minicli.Response) error {
-	// Ensure that cc is running before proceeding
-	if ccNode == nil {
-		return errors.New("cc service not running")
-	}
-
-=======
-func cliCCClear(c *minicli.Command, resp *minicli.Response) error {
->>>>>>> b3d777f4
-	for k := range ccCliSubHandlers {
+	for what := range ccCliSubHandlers {
 		// We only want to clear something if it was specified on the
 		// command line or if we're clearing everything (nothing was
 		// specified).
-		if c.BoolArgs[k] || len(c.BoolArgs) == 0 {
-			if err := ccClear(k); err != nil {
-				return err
+		if c.BoolArgs[what] || len(c.BoolArgs) == 0 {
+			log.Info("clearing %v in namespace `%v`", what, ns.Name)
+
+			switch what {
+			case "filter":
+				ns.ccFilter = nil
+			case "commands":
+				ns.ccServer.ClearCommands()
+			case "responses":
+				ns.ccServer.ClearResponses()
+			case "prefix":
+				ns.ccPrefix = ""
 			}
 		}
 	}
