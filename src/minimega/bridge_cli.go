--- conflicted
+++ resolved
@@ -202,31 +202,15 @@
 	bridgeLock.Lock()
 	defer bridgeLock.Unlock()
 
-<<<<<<< HEAD
 	for _, v := range bridges {
 		vlans := map[int]bool{}
 		for _, tap := range v.Taps {
 			vlans[tap.lan] = true
-=======
-			vlans2 := []string{}
-			for k, _ := range vlans {
-				vlans2 = append(vlans2, printVLAN(k))
-			}
-			sort.Strings(vlans2)
-
-			row := []string{
-				v.Name,
-				strconv.FormatBool(v.preExist),
-				fmt.Sprintf("%v", vlans2),
-				fmt.Sprintf("%v", v.Trunk),
-				fmt.Sprintf("%v", v.Tunnel)}
-			resp.Tabular = append(resp.Tabular, row)
->>>>>>> b27a11c5
 		}
 
 		vlans2 := []string{}
 		for k, _ := range vlans {
-			vlans2 = append(vlans2, allocatedVLANs.PrintVLAN(namespace, k))
+			vlans2 = append(vlans2, printVLAN(k))
 		}
 		sort.Strings(vlans2)
 
