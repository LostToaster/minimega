// Copyright (2013) Sandia Corporation.
// Under the terms of Contract DE-AC04-94AL85000 with Sandia Corporation,
// the U.S. Government retains certain rights in this software.

// igor is a simple command line tool for managing reservations of nodes in a
// cluster. It also will configure the pxeboot environment for booting kernels
// and initrds for cluster nodes.
package main

import (
	"encoding/json"
	"flag"
	"fmt"
	"io"
	"io/ioutil"
	"math/rand"
	log "minilog"
	"os"
	"path/filepath"
	"strings"
	"sync"
	"syscall"
	"time"
)

// Constants
const MINUTES_PER_SLICE = 1 // must be less than 60! 1, 5, 10, or 15 would be good choices
// Minimum schedule length in minutes, 720 = 12 hours
const MIN_SCHED_LEN = 72

// Global Variables
var configpath = flag.String("config", "/etc/igor.conf", "Path to configuration file")
var igorConfig Config

var Reservations map[uint64]Reservation // map ID to reservations
var Schedule []TimeSlice                // The schedule

var resdb *os.File
var scheddb *os.File

// Commands lists the available commands and help topics.
// The order here is the order in which they are printed by 'go help'.
var commands = []*Command{
	cmdDel,
	cmdShow,
	cmdSub,
}

var exitStatus = 0
var exitMu sync.Mutex

// The configuration of the system
type Config struct {
<<<<<<< HEAD
	TFTPRoot   string
	Prefix     string
	Start      int
	End        int
	Padlen		int
	Rackwidth  int
	Rackheight int
	PowerOnCommand	string
	PowerOffCommand	string
	UseCobbler	bool
	CobblerDefaultProfile	string
	AutoReboot	bool
=======
	TFTPRoot    string
	Prefix      string
	Start       int
	End         int
	Rackwidth   int
	Rackheight  int
	VLANMin     int               `json:"vlan_min"`
	VLANMax     int               `json:"vlan_max"`
	NodeMap     map[string]string `json:"node_map"`
	Network     string
	NetworkHost string `json:"network_host"`
>>>>>>> c2c83584
}

// Represents a slice of time
type TimeSlice struct {
	Start int64    // UNIX time
	End   int64    // UNIX time
	Nodes []uint64 // slice of len(# of nodes), mapping to reservation IDs
}

type Reservation struct {
	ResName   string
	Hosts     []string // separate, not a range
	PXENames  []string // eg C000025B
	StartTime int64    // UNIX time
	EndTime   int64    // UNIX time
	Duration  float64  // minutes
	Owner     string
	ID        uint64
	KernelArgs	string
}

// Sort the slice of reservations based on the start time
type StartSorter []Reservation

func (s StartSorter) Len() int {
	return len(s)
}

func (s StartSorter) Less(i, j int) bool {
	return s[i].StartTime < s[j].StartTime
}

func (s StartSorter) Swap(i, j int) {
	s[i], s[j] = s[j], s[i]
}

func setExitStatus(n int) {
	exitMu.Lock()
	if exitStatus < n {
		exitStatus = n
	}
	exitMu.Unlock()
}

// Read the reservations, delete any that are too old.
// Copy in netboot files for any reservations that have just started
func housekeeping() {
	now := time.Now().Unix()

	var cobblerProfiles string
	if igorConfig.UseCobbler {
		var err error
		// Get a list of current profiles
		cobblerProfiles, err = processWrapper("cobbler", "profile", "list")
		if err != nil {
			log.Fatal("couldn't get list of cobbler profiles: %v\n", err)
		}
	}

	for _, r := range Reservations {
		if r.EndTime < now {
			deleteReservation(false, []string{r.ResName})
		} else if r.StartTime < now {
			if !igorConfig.UseCobbler {
				// Check if $TFTPROOT/pxelinux.cfg/igor/ResName exists
				filename := filepath.Join(igorConfig.TFTPRoot, "pxelinux.cfg", "igor", r.ResName)
				if _, err := os.Stat(filename); os.IsNotExist(err) {
					log.Info("Installing files for reservation ", r.ResName)
	
					// create appropriate pxe config file in igorConfig.TFTPRoot+/pxelinux.cfg/igor/
					fname := filepath.Join(igorConfig.TFTPRoot, "pxelinux.cfg", "igor", r.ResName)
					masterfile, err := os.Create(fname)
					if err != nil {
						log.Fatal("failed to create %v -- %v", fname, err)
					}
					defer masterfile.Close()
					masterfile.WriteString(fmt.Sprintf("default %s\n\n", r.ResName))
					masterfile.WriteString(fmt.Sprintf("label %s\n", r.ResName))
					masterfile.WriteString(fmt.Sprintf("kernel /igor/%s-kernel\n", r.ResName))
					masterfile.WriteString(fmt.Sprintf("append initrd=/igor/%s-initrd %s\n", r.ResName, r.KernelArgs))
	
					// create individual PXE boot configs i.e. igorConfig.TFTPRoot+/pxelinux.cfg/AC10001B by copying config created above
					for _, pxename := range r.PXENames {
						masterfile.Seek(0, 0)
						fname := filepath.Join(igorConfig.TFTPRoot, "pxelinux.cfg", pxename)
						f, err := os.Create(fname)
						if err != nil {
							log.Fatal("failed to create %v -- %v", fname, err)
						}
						io.Copy(f, masterfile)
						f.Close()
					}
					PowerCycle(r.Hosts)
				}
			} else {
				// Check if the reservation already exists
				if !strings.Contains(cobblerProfiles, "igor_"+r.ResName) {
					log.Info("Configuring cobbler distro and profile")
					_, err := processWrapper("cobbler", "distro", "add", "--name=igor_"+r.ResName, "--kernel="+filepath.Join(igorConfig.TFTPRoot, "igor", r.ResName+"-kernel"), "--initrd="+filepath.Join(igorConfig.TFTPRoot, "igor", r.ResName+"-initrd"), "--kopts="+r.KernelArgs)
					if err != nil {
						log.Fatal("cobbler: %v", err)
					}
					_, err = processWrapper("cobbler", "profile", "add", "--name=igor_"+r.ResName, "--distro=igor_"+r.ResName)
					if err != nil {
						log.Fatal("cobbler: %v", err)
					}
					for _, host := range r.Hosts {
						_, err = processWrapper("cobbler", "system", "edit", "--name="+host, "--profile=igor_"+r.ResName)
						if err != nil {
							log.Fatal("cobbler: %v", err)
						}
					}
					PowerCycle(r.Hosts)
				}
			}
		}
	}

	ExpireSchedule()
	putSchedule()
}

func PowerCycle(Hosts []string) {
	if igorConfig.AutoReboot {
		if igorConfig.PowerOffCommand != "" && igorConfig.PowerOnCommand != "" {
			// Use non-cobbler commands
			for _, h := range Hosts {
				command := append(strings.Split(igorConfig.PowerOffCommand, " "), h)
				fmt.Printf("command = %v\n", command)
				_, err := processWrapper(command...)
				if err != nil {
					log.Error("power off command returned %v", err)
				}
				command = append(strings.Split(igorConfig.PowerOnCommand, " "), h)
				_, err = processWrapper(command...)
				if err != nil {
					log.Error("power on command returned %v", err)
				}
			}
		} else if igorConfig.UseCobbler {
			for _, h := range Hosts {
				_, err := processWrapper("cobbler", "system", "poweroff", "--name="+h)
				if err != nil {
					log.Error("cobbler power off command returned %v", err)
				}
				_, err = processWrapper("cobbler", "system", "poweron", "--name="+h)
				if err != nil {
					log.Error("cobbler power on command returned %v", err)
				}
			}
		}
	}
}

func init() {
	Reservations = make(map[uint64]Reservation)
}

func main() {
	log.Init()

	flag.Usage = usage
	flag.Parse()

	args := flag.Args()
	if len(args) < 1 {
		usage()
	}

	if args[0] == "help" {
		help(args[1:])
		return
	}

	rand.Seed(time.Now().Unix())

	igorConfig = readConfig(*configpath)

	// Read in the reservations
	// We open the file here so resdb.Close() doesn't happen until program exit
	var err error
	path := filepath.Join(igorConfig.TFTPRoot, "/igor/reservations.json")
	resdb, err = os.OpenFile(path, os.O_RDWR|os.O_CREATE, 0664)
	if err != nil {
		log.Fatal("failed to open reservations file: %v", err)
	}
	defer resdb.Close()
	// This should prevent anyone else from modifying the reservation file while
	// we're using it. Bonus: Flock goes away if the program crashes so state is easy
	err = syscall.Flock(int(resdb.Fd()), syscall.LOCK_EX)
	defer syscall.Flock(int(resdb.Fd()), syscall.LOCK_UN) // this will unlock it later

	getReservations()

	// Read in the schedule
	path = filepath.Join(igorConfig.TFTPRoot, "/igor/schedule.json")
	scheddb, err = os.OpenFile(path, os.O_RDWR|os.O_CREATE, 0664)
	if err != nil {
		log.Warn("failed to open schedule file: %v", err)
	}
	defer resdb.Close()
	// We probably don't need to lock this too but I'm playing it safe
	err = syscall.Flock(int(resdb.Fd()), syscall.LOCK_EX)
	defer syscall.Flock(int(resdb.Fd()), syscall.LOCK_UN) // this will unlock it later
	getSchedule()

	// Here, we need to go through and delete any reservations which should be expired,
	// and bring in new ones that are just starting
	housekeeping()

	// Now process the command
	for _, cmd := range commands {
		if cmd.Name() == args[0] && cmd.Run != nil {
			cmd.Flag.Usage = func() { cmd.Usage() }
			if cmd.CustomFlags {
				args = args[1:]
			} else {
				cmd.Flag.Parse(args[1:])
				args = cmd.Flag.Args()
			}
			cmd.Run(cmd, args)
			return
		}
	}

	fmt.Fprintf(os.Stderr, "go: unknown subcommand %q\nRun 'go help' for usage.\n", args[0])
	setExitStatus(2)
}

// Read in the reservations from the already-open resdb file
func getReservations() {
	dec := json.NewDecoder(resdb)
	err := dec.Decode(&Reservations)
	// an empty file is OK, but other errors are not
	if err != nil && err != io.EOF {
		log.Fatal("failure parsing reservation file: %v", err)
	}
}

func getSchedule() {
	dec := json.NewDecoder(scheddb)
	err := dec.Decode(&Schedule)
	// an empty file is OK, but other errors are not
	if err != nil && err != io.EOF {
		log.Fatal("failure parsing schedule file: %v", err)
	}
}

func putReservations() {
	// Truncate the existing reservation file
	resdb.Truncate(0)
	resdb.Seek(0, 0)
	// Write out the new reservations
	enc := json.NewEncoder(resdb)
	enc.Encode(Reservations)
	resdb.Sync()
}

func putSchedule() {
	// Truncate the existing schedule file
	scheddb.Truncate(0)
	scheddb.Seek(0, 0)
	// Write out the new schedule
	enc := json.NewEncoder(scheddb)
	enc.Encode(Schedule)
	scheddb.Sync()
}

func readConfig(path string) (c Config) {
	b, err := ioutil.ReadFile(path)
	if err != nil {
		log.Fatal("Couldn't read config file: %v", err)
	}

<<<<<<< HEAD
	err = json.Unmarshal(b, &c)
	if err != nil {
		log.Fatal("Couldn't parse json: %v", err)
=======
	fmt.Fprintf(os.Stderr, "Unknown help topic %#q.  Run 'go help'.\n", arg)
	os.Exit(2) // failed at 'go help cmd'
}

func exit() {
	os.Exit(exitStatus)
}

func fatalf(format string, args ...interface{}) {
	errorf(format, args...)
	exit()
}

func errorf(format string, args ...interface{}) {
	log.Printf(format, args...)
	setExitStatus(1)
}

type Reservation struct {
	ResName    string
	Hosts      []string // separate, not a range
	PXENames   []string // eg C000025B
	Expiration int64    // UNIX time
	Owner      string
	Vlan       int
}

func getReservations(f io.Reader) []Reservation {
	var ret []Reservation

	dec := json.NewDecoder(f)
	err := dec.Decode(&ret)
	// an empty file is OK, but other errors are not
	if err != nil && err != io.EOF {
		fatalf("failure parsing reservation file: %v", err)
>>>>>>> c2c83584
	}
	return
}<|MERGE_RESOLUTION|>--- conflicted
+++ resolved
@@ -51,7 +51,6 @@
 
 // The configuration of the system
 type Config struct {
-<<<<<<< HEAD
 	TFTPRoot   string
 	Prefix     string
 	Start      int
@@ -64,19 +63,13 @@
 	UseCobbler	bool
 	CobblerDefaultProfile	string
 	AutoReboot	bool
-=======
-	TFTPRoot    string
-	Prefix      string
-	Start       int
-	End         int
-	Rackwidth   int
-	Rackheight  int
 	VLANMin     int               `json:"vlan_min"`
 	VLANMax     int               `json:"vlan_max"`
 	NodeMap     map[string]string `json:"node_map"`
 	Network     string
-	NetworkHost string `json:"network_host"`
->>>>>>> c2c83584
+	NetworkUser     string
+	NetworkPassword	string
+	NetworkURL string `json:"network_url"`
 }
 
 // Represents a slice of time
@@ -96,6 +89,7 @@
 	Owner     string
 	ID        uint64
 	KernelArgs	string
+	Vlan	int
 }
 
 // Sort the slice of reservations based on the start time
@@ -140,6 +134,11 @@
 		if r.EndTime < now {
 			deleteReservation(false, []string{r.ResName})
 		} else if r.StartTime < now {
+			// update network config
+			err := networkSet(r.Hosts, r.Vlan)
+			if err != nil {
+				log.Error("error setting network isolation: %v", err)
+			}
 			if !igorConfig.UseCobbler {
 				// Check if $TFTPROOT/pxelinux.cfg/igor/ResName exists
 				filename := filepath.Join(igorConfig.TFTPRoot, "pxelinux.cfg", "igor", r.ResName)
@@ -236,6 +235,8 @@
 }
 
 func main() {
+	var err error
+
 	log.Init()
 
 	flag.Usage = usage
@@ -257,7 +258,6 @@
 
 	// Read in the reservations
 	// We open the file here so resdb.Close() doesn't happen until program exit
-	var err error
 	path := filepath.Join(igorConfig.TFTPRoot, "/igor/reservations.json")
 	resdb, err = os.OpenFile(path, os.O_RDWR|os.O_CREATE, 0664)
 	if err != nil {
@@ -351,47 +351,9 @@
 		log.Fatal("Couldn't read config file: %v", err)
 	}
 
-<<<<<<< HEAD
 	err = json.Unmarshal(b, &c)
 	if err != nil {
 		log.Fatal("Couldn't parse json: %v", err)
-=======
-	fmt.Fprintf(os.Stderr, "Unknown help topic %#q.  Run 'go help'.\n", arg)
-	os.Exit(2) // failed at 'go help cmd'
-}
-
-func exit() {
-	os.Exit(exitStatus)
-}
-
-func fatalf(format string, args ...interface{}) {
-	errorf(format, args...)
-	exit()
-}
-
-func errorf(format string, args ...interface{}) {
-	log.Printf(format, args...)
-	setExitStatus(1)
-}
-
-type Reservation struct {
-	ResName    string
-	Hosts      []string // separate, not a range
-	PXENames   []string // eg C000025B
-	Expiration int64    // UNIX time
-	Owner      string
-	Vlan       int
-}
-
-func getReservations(f io.Reader) []Reservation {
-	var ret []Reservation
-
-	dec := json.NewDecoder(f)
-	err := dec.Decode(&ret)
-	// an empty file is OK, but other errors are not
-	if err != nil && err != io.EOF {
-		fatalf("failure parsing reservation file: %v", err)
->>>>>>> c2c83584
 	}
 	return
 }