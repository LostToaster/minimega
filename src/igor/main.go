--- conflicted
+++ resolved
@@ -55,11 +55,8 @@
 	cmdShow,
 	cmdSub,
 	cmdPower,
-<<<<<<< HEAD
 	cmdExtend,
-=======
 	cmdNotify,
->>>>>>> 8790577f
 }
 
 var exitStatus = 0
